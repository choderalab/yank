--- conflicted
+++ resolved
@@ -6,12 +6,11 @@
 
 The full release history can be viewed `at the GitHub yank releases page <https://github.com/choderalab/yank/releases>`_.
 
-<<<<<<< HEAD
 Development
 -----------
 - Fix bug #941 where unbiasing the restraint would crash the analysis if using a 32-bit OpenCL platform.
 - Fix bug #945 where relative imports of OpenEye tools would cause problems on some systems.
-=======
+
 0.21.2 More Post-Sams Bugfixes
 ------------------------------
 - Fix analysis on 32-bit platforms OS agnostic
@@ -19,7 +18,6 @@
 - Pin Cerberus to 1.1 as 1.2 breaks some schemas. Proper fix in a later version.
 - UML Diagrams added to docs
 - Fix API bug for resuming simulations without specifying how many iterations to run
->>>>>>> 12c6ec14
 
 0.21.1 Post-SAMS Bugfixes
 -------------------------
