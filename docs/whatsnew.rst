--- conflicted
+++ resolved
@@ -6,18 +6,13 @@
 
 The full release history can be viewed `at the GitHub yank releases page <https://github.com/choderalab/yank/releases>`_.
 
-<<<<<<< HEAD
-Development
------------
+0.21.3 Post-Triage Bugfixes
+---------------------------
+- Added more robust last good iteration saving.
+- Added more robust restore from checkpoint access.
+- Exposed checkpoint interval iterations in ``MultiStateReporter``.
 - Fix bug #941 where unbiasing the restraint would crash the analysis if using a 32-bit OpenCL platform.
 - Fix bug #945 where relative imports of OpenEye tools would cause problems on some systems.
-=======
-0.21.3 Post-Triage Bugfixes
----------------------------
-- Added more robust last good iteration saving
-- Added more robust restore from checkpoint access
-- Exposed checkpoint interval iterations in ``MultiStateReporter``
->>>>>>> 31d4776a
 
 0.21.2 More Post-Sams Bugfixes
 ------------------------------
