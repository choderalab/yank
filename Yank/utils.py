--- conflicted
+++ resolved
@@ -3,11 +3,6 @@
 import copy
 import glob
 import shutil
-<<<<<<< HEAD
-import signal
-=======
-import pandas
->>>>>>> 3fbd7df2
 import inspect
 import logging
 import itertools
