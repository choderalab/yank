#!/usr/local/bin/env python

"""
Test multistate.analyzers facility.

"""

# =============================================================================================
# GLOBAL IMPORTS
# =============================================================================================

import copy
import shutil
import os
import tempfile

import numpy as np
from nose.tools import assert_raises, assert_equal
import openmmtools as mmtools
import pymbar
from pymbar.utils import ParameterError
from simtk import unit

from yank.yank import Topography
from yank.restraints import RestraintState
from yank.multistate import MultiStateReporter, MultiStateSampler, ReplicaExchangeSampler, SAMSSampler
import yank.analyze as analyze

# ==============================================================================
# MODULE CONSTANTS
# ==============================================================================

kB = unit.BOLTZMANN_CONSTANT_kB * unit.AVOGADRO_CONSTANT_NA  # Boltzmann constant
# quiet down some citation spam
MultiStateSampler._global_citation_silence = True


# ==============================================================================
# TEMPLATE PHASE CLASS WITH NO OBSERVABLES
# ==============================================================================

class BlankPhase(analyze.YankPhaseAnalyzer):
    """Create a blank phase class with no get_X (observable) methods for testing the MultiPhaseAnalyzer"""
    def __init__(self, *args, **kwargs):
        super().__init__(*args, **kwargs)

    def analyze_phase(self, *args, **kwargs):
        pass

<<<<<<< HEAD
    def get_states_energies(self):
        pass

    def get_timeseries(self, passed_timeseries, replica_state_indices):
        pass

    def get_timeseries_weights(self, *args):
        pass

    @classmethod
    def _get_cache_dependency_graph(cls):
        return {'reporter': []}

=======
    def _create_mbar_from_scratch(self):
        pass

    def get_effective_energy_timeseries(self):
        pass

    def _prepare_mbar_input_data(self):
        pass

>>>>>>> 35bd7188

class FreeEnergyPhase(BlankPhase):
    """
    Create a phase which can return a free energy estimate

    Tests the Observables depending on 2 phases and has an error
    """
    # Static constants test can access
    fev = 1
    dfev = 0.5

    def get_free_energy(self):
        value = np.ones([2, 2]) * self.fev
        error = np.ones([2, 2]) * self.dfev
        self._computed_observables['free_energy'] = {'value': value, 'error': error}
        return value, error


class FEStandardStatePhase(FreeEnergyPhase):
    """
    Class which also defines a standard state
    Tests Observable with no error depending only on phase
    """
    # Static constant the test can access
    ssc = -1

    def get_standard_state_correction(self):
        self._computed_observables['standard_state_correction'] = self.ssc
        return self._computed_observables['standard_state_correction']


# ==============================================================================
# TEST ANALYZER
# ==============================================================================

class TestMultiPhaseAnalyzer(object):
    """Test suite for YankPhaseAnalyzer class."""

    # ------------------------------------
    # VARIABLES TO SET FOR EACH TEST CLASS
    # ------------------------------------

    N_SAMPLERS = 3
    N_STATES = 5
    SAMPLER = MultiStateSampler
    ANALYZER = analyze.YankMultiStateSamplerAnalyzer

    # --------------------------------------
    # Optional helper function to overwrite.
    # --------------------------------------

    @classmethod
    def call_sampler_create(cls, sampler, reporter,
                            thermodynamic_states,
                            sampler_states,
                            unsampled_states,
                            metadata=None):
        """Helper function to call the create method for the sampler"""
        # Allows initial thermodynamic states to be handled by the built in methods
        sampler.create(thermodynamic_states, sampler_states, reporter, unsampled_thermodynamic_states=unsampled_states,
                       metadata=metadata)

    @classmethod
    def setup_class(cls):
        """Shared test cases and variables."""
        checkpoint_interval = 2
        n_steps = 5

        # Test case with host guest in vacuum at 3 different positions and alchemical parameters.
        # -----------------------------------------------------------------------------------------
        hostguest_test = mmtools.testsystems.HostGuestVacuum()
        factory = mmtools.alchemy.AbsoluteAlchemicalFactory()
        alchemical_region = mmtools.alchemy.AlchemicalRegion(alchemical_atoms=range(126, 156))
        hostguest_alchemical = factory.create_alchemical_system(hostguest_test.system, alchemical_region)

        # Add restraint force between host and guest.
        restraint_force = mmtools.forces.HarmonicRestraintBondForce(
            spring_constant=2.0 * unit.kilojoule_per_mole / unit.angstrom ** 2,
            restrained_atom_index1=10, restrained_atom_index2=16,
        )
        hostguest_alchemical.addForce(copy.deepcopy(restraint_force))

        # Translate the sampler states to be different one from each other.
        positions = hostguest_test.positions
        box_vectors = hostguest_test.system.getDefaultPeriodicBoxVectors()
        hostguest_sampler_states = [mmtools.states.SamplerState(positions=positions + 10*i*unit.nanometers,
                                                                box_vectors=box_vectors)
                                    for i in range(cls.N_SAMPLERS)]

        # Create the basic thermodynamic states.
        hostguest_thermodynamic_states = [mmtools.states.ThermodynamicState(hostguest_alchemical, 300*unit.kelvin)
                                          for _ in range(cls.N_STATES)]

        # Create alchemical states at different parameter values.
        alchemical_states = [mmtools.alchemy.AlchemicalState.from_system(hostguest_alchemical)
                             for _ in range(cls.N_STATES)]
        for i, alchemical_state in enumerate(alchemical_states):
            alchemical_state.set_alchemical_parameters(float(i) / (cls.N_STATES - 1))

        # Create compound states.
        hostguest_compound_states = list()
        for i in range(cls.N_STATES):
            hostguest_compound_states.append(
                mmtools.states.CompoundThermodynamicState(thermodynamic_state=hostguest_thermodynamic_states[i],
                                                          composable_states=[alchemical_states[i]])
            )

        # Unsampled states.
        nonalchemical_system = copy.deepcopy(hostguest_test.system)
        nonalchemical_system.addForce(copy.deepcopy(restraint_force))
        nonalchemical_state = mmtools.states.ThermodynamicState(nonalchemical_system, 300*unit.kelvin)
        nonalchemical_compound_state = mmtools.states.CompoundThermodynamicState(
            thermodynamic_state=nonalchemical_state,
            composable_states=[RestraintState(lambda_restraints=1.0)]
        )
        hostguest_unsampled_states = [copy.deepcopy(nonalchemical_compound_state) for _ in range(2)]

        cls.hostguest_test = (hostguest_compound_states, hostguest_sampler_states, hostguest_unsampled_states)

        # Run a quick simulation
        thermodynamic_states, sampler_states, unsampled_states = copy.deepcopy(cls.hostguest_test)
        n_states = len(thermodynamic_states)

        # Prepare metadata for analysis.
        reference_state = mmtools.states.ThermodynamicState(hostguest_test.system, 300*unit.kelvin)
        topography = Topography(hostguest_test.topology, ligand_atoms=range(126, 156))
        metadata = {
            'standard_state_correction': 4.0,
            'reference_state': mmtools.utils.serialize(reference_state),
            'topography': mmtools.utils.serialize(topography)
        }
        analysis_atoms = topography.receptor_atoms

        # Create simulation and storage file.
        cls.tmp_dir = tempfile.mkdtemp()
        storage_path = os.path.join(cls.tmp_dir, 'test_analyze.nc')
        move = mmtools.mcmc.LangevinDynamicsMove(n_steps=1)
        cls.sampler = cls.SAMPLER(mcmc_moves=move, number_of_iterations=n_steps)
        cls.reporter = MultiStateReporter(storage_path, checkpoint_interval=checkpoint_interval,
                                          analysis_particle_indices=analysis_atoms)
        cls.call_sampler_create(cls.sampler,cls.reporter, thermodynamic_states, sampler_states, unsampled_states,
                                metadata=metadata)
        # run some iterations
        cls.n_replicas = cls.N_SAMPLERS
        cls.n_states = n_states
        cls.n_steps = n_steps
        cls.checkpoint_interval = checkpoint_interval
        cls.analysis_atoms = analysis_atoms
        cls.sampler.run(cls.n_steps-1)  # Initial config
        cls.repex_name = "RepexAnalyzer"  # kind of an unused test

        # Debugging Messages to sent to Nose with --nocapture enabled
        output_descr = "Testing Sampler: {}  -- States: {}  -- Samplers: {}".format(
            cls.SAMPLER.__name__, cls.N_STATES, cls.N_SAMPLERS)
        len_output = len(output_descr)
        print("#" * len_output)
        print(output_descr)
        print("#" * len_output)

    @classmethod
    def teardown_class(cls):
        cls.reporter.close()
        shutil.rmtree(cls.tmp_dir)

    def test_phase_initialize(self):
        """Test that the Phase analyzer initializes correctly"""
        phase = self.ANALYZER(self.reporter, name=self.repex_name)
        assert phase.reporter is self.reporter
        assert phase.name == self.repex_name

    def test_mixing_stats(self):
        """Test that the Phase yields mixing stats that make sense"""
        phase = self.ANALYZER(self.reporter, name=self.repex_name)
        t, mu, g = phase.generate_mixing_statistics()
        # Output is the correct number of states
        assert t.shape == (self.n_states, self.n_states)
        # Assert transition matrix values are all 0 <= x <= 1
        assert np.all(np.logical_and(t >= 0, t <= 1))
        # Assert all rows add to 1
        # Floating point error can lead mu[0] to be not exactly 1.0, but like 0.99999998 or something
        for row in range(self.n_states):
            assert np.allclose(t[row, :].sum(), 1)
        # Assert all eigenvalues are all <= 1
        assert np.allclose(mu[0], 1)

    def test_mbar_creation_process(self):
        """Test each of the steps of the MBAR creation process

        We do this in one function since the test for each part would be a bunch of repeated recreation of the phase
        """
        phase = self.ANALYZER(self.reporter, name=self.repex_name, unbias_restraint=False)
        u_sampled, u_unsampled, neighborhood, sampled_states = phase.read_energies()
        # Test energy output matches appropriate MBAR shapes
        assert u_sampled.shape == (self.n_replicas, self.n_states, self.n_steps)
        assert u_unsampled.shape == (self.n_replicas, 2, self.n_steps)
        u_n = phase.get_effective_energy_timeseries()
        assert u_n.shape == (self.n_steps,)
        # This may need to be adjusted from time to time as analyze changes
        discard = 1
        # Generate mbar semi-manually, use phases's static methods
        n_eq, g_t, Neff_max = pymbar.timeseries.detectEquilibration(u_n[discard:])
        u_sampled_sub = analyze.multistate.remove_unequilibrated_data(u_sampled, n_eq, -1)
        # Make sure output from subsample is what we expect
        assert u_sampled_sub.shape == (self.n_replicas, self.n_states, Neff_max)
        # Generate MBAR from phase
        phase_mbar = phase.mbar
        # Assert mbar object is formed of nstates + unsampled states, Number of effective samples
        n_effective_samples = Neff_max - discard  # The analysis discards the minimization frame.
        assert phase_mbar.u_kn.shape == (self.n_states + 2, n_effective_samples*self.n_replicas)
        # Check that Free energies are returned correctly
        fe, dfe = self.help_fe_calc(phase)
        assert fe.shape == (self.n_states + 2, self.n_states + 2)
        stored_fe_dict = phase._computed_observables['free_energy']
        stored_fe, stored_dfe = stored_fe_dict['value'], stored_fe_dict['error']
        assert np.all(stored_fe == fe), '{}, {}'.format(stored_fe, fe)
        assert np.all(stored_dfe == dfe), '{}, {}'.format(stored_dfe, dfe)
        # Test reference states and full work up creation
        iinit, jinit = phase.reference_states
        output = phase.analyze_phase()
        fe_out, dfe_out = output['DeltaF'], output['dDeltaF']
        assert fe_out == fe[iinit, jinit]
        assert dfe_out == dfe[iinit, jinit]
        inew, jnew = 1, 2
        phase.reference_states = [inew, jnew]
        new_output = phase.analyze_phase()
        new_fe_out, new_dfe_out = new_output['DeltaF'], new_output['dDeltaF']
        assert new_fe_out == fe[inew, jnew]
        assert new_dfe_out == dfe[inew, jnew]

    def help_fe_calc(self, phase):
        try:
            fe, dfe = phase.get_free_energy()
        except ParameterError as e:
            # Handle case where MBAR does not have a converged free energy yet by attempting to run longer
            # Only run up until we have sampled every state, or we hit some cycle limit
            self.reporter.open(mode='a')
            cycle_limit = 20  # Put some upper limit of cycles
            cycles = 0
            cycle_steps = 20
            throw = True
            phase.clear()
            while (not np.unique(self.sampler._reporter.read_replica_thermodynamic_states()).size == self.N_STATES
                   or cycles == cycle_limit):
                self.sampler.extend(cycle_steps)
                try:
                    fe, dfe = phase.get_free_energy()
                except ParameterError:
                    # If the max error count internally is reached, its a RuntimeError and won't be trapped
                    # So it will be raised correctly
                    pass
                else:
                    # Test is good, let it pass by returning here
                    throw = False
                    break
                cycles += 1
            self.reporter.sync()
            self.reporter.open(mode='r')
            if throw:
                # If we get here, we have not validated, raise original error
                raise e
            self.n_steps = self.n_steps + cycles * cycle_steps
        return fe, dfe

    def test_multi_phase(self):
        """Test MultiPhaseAnalysis"""
        # Create the phases
        full_phase = self.ANALYZER(self.reporter, name=self.repex_name)
        blank_phase = BlankPhase(self.reporter, name="blank")
        fe_phase = FreeEnergyPhase(self.reporter, name="fe")
        fes_phase = FEStandardStatePhase(self.reporter, name="fes")
        # Test that a full phase can be added to itself
        double = full_phase + full_phase
        triple = full_phase + full_phase - full_phase
        # Tests the __neg__ of phase and not just __sub__ of phase
        quad = - full_phase - full_phase + full_phase + full_phase
        # Assert that names are unique
        for names in [double.names, triple.names, quad.names]:
            # Assert basename in names
            assert self.repex_name in names
            # Assert unique names
            assert len(names) == len(set(names))
        # Check signs
        assert double.signs == ['+', '+']
        assert triple.signs == ['+', '+', '-']
        assert quad.signs == ['-', '-', '+', '+']
        # Check cannot combine things that are blank
        with assert_raises(RuntimeError):
            _ = full_phase + blank_phase
        # Check combine partial data
        full_fe_phase = full_phase + fe_phase
        # Check methods  of full_fe
        assert hasattr(full_fe_phase, 'get_free_energy')
        assert not hasattr(full_fe_phase, 'get_enthalpy')
        # prep final property
        full_fes = full_phase + fes_phase
        # Compute free energy
        free_energy_full_fe, dfree_energy_full_fe = self.help_fe_calc(full_fe_phase)
        full_free_energy, full_dfree_energy = self.help_fe_calc(full_phase)
        i, j = full_phase.reference_states
        full_free_energy, full_dfree_energy = full_free_energy[i, j], full_dfree_energy[i, j]
        # Check free energy values
        assert free_energy_full_fe == full_free_energy + fe_phase.fev
        assert dfree_energy_full_fe == np.sqrt(full_dfree_energy**2 + fe_phase.dfev**2)
        # Check by phase (should only yield 1 value, no error)
        combo_standard_state = full_fes.get_standard_state_correction()
        assert combo_standard_state == full_phase.get_standard_state_correction() + fes_phase.ssc
        # Check compound multiphase stuff
        quad_free_energy, quad_dfree_energy = quad.get_free_energy()
        assert quad_free_energy == 0
        assert np.allclose(quad_dfree_energy, np.sqrt(4*full_dfree_energy**2))
        assert np.allclose(triple.get_standard_state_correction(),
                           (2*full_phase.get_standard_state_correction() - full_phase.get_standard_state_correction()))

    def test_yank_registry(self):
        """Test that observable registry is implemented correctly for a given class"""
        phase = self.ANALYZER(self.reporter, name=self.repex_name)
        observables = set(analyze.yank_registry.observables)
        assert set(phase.observables) == observables

    def test_cache_dependency_graph_generation(self):
        """Test that the dependency graph used to invalidate cached values is generated correctly."""
        cache_dependency_graph = self.ANALYZER._get_cache_dependency_graph()
        test_cases = [
            ('reporter', {'equilibration_data'}),
            ('mbar', {'observables'}),
            ('unbiased_decorrelated_u_ln', {'mbar'}),
            ('equilibration_data', {'decorrelated_state_indices_ln',
                                    'decorrelated_u_ln', 'decorrelated_N_l'})
        ]
        for cached_property, properties_to_invalidate in test_cases:
            assert_equal(cache_dependency_graph[cached_property], properties_to_invalidate,
                         msg='Property "{}"'.format(cached_property))

    def test_cached_properties_dependencies(self):
        """Test that cached properties are invalidated when their dependencies change."""
        analyzer = self.ANALYZER(self.reporter, name=self.repex_name)

        def check_cached_properties(is_in):
            for cached_property in cached_properties:
                err_msg = '{} is cached != {}'.format(cached_property, is_in)
                assert (cached_property in analyzer._cache) is is_in, err_msg
            assert (analyzer._computed_observables['free_energy'] is not None) is is_in

        # Test-precondition: make sure the dependencies are as expected.
        assert 'equilibration_data' in self.ANALYZER._decorrelated_state_indices_ln.dependencies
        assert 'max_n_iterations' in self.ANALYZER._equilibration_data.dependencies

        # The cached value and its dependencies are generated lazily when calling the property.
        cached_properties = ['mbar', 'decorrelated_state_indices_ln', 'equilibration_data']
        yield check_cached_properties, False
        analyzer._decorrelated_state_indices_ln
        analyzer.get_free_energy()
        yield check_cached_properties, True

        # If we invalidate one of the dependencies, the values that depend on it are invalidated too.
        analyzer.max_n_iterations = analyzer.n_iterations - 1
        yield check_cached_properties, False

        # Dependent values are not invalidated if the dependency doesn't change.
        analyzer._decorrelated_state_indices_ln  # Generate dependent values.
        analyzer.get_free_energy()
        check_cached_properties(is_in=True)  # Test pre-condition.
        analyzer.max_n_iterations = analyzer.n_iterations - 1
        yield check_cached_properties, True  # Cached values are still there.

    def test_max_n_iterations(self):
        """Test that max_n_iterations limits the number of iterations analyzed."""
        analyzer = self.ANALYZER(self.reporter, name=self.repex_name)

        # By default, all iterations are analyzed.
        all_decorrelated_iterations = analyzer._decorrelated_iterations
        all_decorrelated_u_ln = analyzer._decorrelated_u_ln
        n_iterations_ln = analyzer.n_replicas * analyzer.n_iterations
        assert len(all_decorrelated_iterations) == analyzer.n_iterations
        assert all_decorrelated_u_ln.shape[1] == n_iterations_ln

        # Setting max_n_iterations reduces the number of iterations analyzed
        new_max_n_iterations = analyzer.n_iterations - 1
        analyzer.max_n_iterations = new_max_n_iterations
        assert len(analyzer._decorrelated_iterations) == new_max_n_iterations
        assert np.array_equal(analyzer._decorrelated_iterations, all_decorrelated_iterations[:-1])
        assert analyzer._decorrelated_u_ln.shape[1] == analyzer.n_replicas * new_max_n_iterations

        expected_iterations_ln_dropped = set(range(analyzer.n_iterations-1, n_iterations_ln, analyzer.n_iterations))
        expected_iterations_ln_kept = sorted(set(range(n_iterations_ln)) - expected_iterations_ln_dropped)
        expected_decorrelated_u_ln = all_decorrelated_u_ln[:, expected_iterations_ln_kept]
        assert np.array_equal(analyzer._decorrelated_u_ln, expected_decorrelated_u_ln)

    def test_unbias_restraint(self):
        """Test that restraints are unbiased correctly when unbias_restraint is True."""
        # The energies of the unbiased restraint should be identical to the biased ones.
        analyzer = self.ANALYZER(self.reporter, name=self.repex_name, unbias_restraint=False)
        assert np.array_equal(analyzer._unbiased_decorrelated_u_ln, analyzer._decorrelated_u_ln)
        assert np.array_equal(analyzer._unbiased_decorrelated_N_l, analyzer._decorrelated_N_l)

        # Switch unbias_restraint to True. The old cached value is invalidated and
        # now u_ln and N_l have two extra states.
        analyzer.unbias_restraint = True
        assert analyzer._unbiased_decorrelated_u_ln.shape[0] == analyzer._decorrelated_u_ln.shape[0] + 2
        assert analyzer._unbiased_decorrelated_N_l.shape[0] == analyzer._decorrelated_N_l.shape[0] + 2
        # The automatic cutoff (default value) should remove some of the iterations.
        assert analyzer._unbiased_decorrelated_u_ln.shape[1] < analyzer._decorrelated_u_ln.shape[1]
        # The energy without the restraint should always be smaller.
        assert np.all(analyzer._unbiased_decorrelated_u_ln[0] < analyzer._unbiased_decorrelated_u_ln[1])
        assert np.all(analyzer._unbiased_decorrelated_u_ln[-1] < analyzer._unbiased_decorrelated_u_ln[-2])
        assert analyzer._unbiased_decorrelated_N_l[0] == 0
        assert analyzer._unbiased_decorrelated_N_l[-1] == 0

        # With a ver big energy cutoff, all the energies besides the extra two states should be identical.
        analyzer.restraint_energy_cutoff = 100.0  # kT
        assert np.array_equal(analyzer._unbiased_decorrelated_u_ln[1:-1], analyzer._decorrelated_u_ln)
        assert np.array_equal(analyzer._unbiased_decorrelated_N_l[1:-1], analyzer._decorrelated_N_l)

    def test_extract_trajectory(self):
        """extract_trajectory handles checkpointing and skip frame correctly."""
        trajectory = analyze.extract_trajectory(self.reporter.filepath, replica_index=0, skip_frame=2)
        assert len(trajectory) == 1
        self.reporter.close()
        full_trajectory = analyze.extract_trajectory(self.reporter.filepath, replica_index=0, keep_solvent=True)
        # This should work since its pure Python integer division
        # Follows the checkpoint interval logic
        # The -1 is because frame 0 is discarded from trajectory extraction due to equilibration problems
        # Should this change in analyze, then this logic will need to be changed as well
        assert len(full_trajectory) == ((self.n_steps + 1) / self.checkpoint_interval) - 1
        self.reporter.close()
        # Make sure the "solute"-only (analysis atoms) trajectory has the correct properties
        solute_trajectory = analyze.extract_trajectory(self.reporter.filepath, replica_index=0, keep_solvent=False)
        assert len(solute_trajectory) == self.n_steps - 1
        assert solute_trajectory.n_atoms == len(self.analysis_atoms)


class TestRepexAnalyzer(TestMultiPhaseAnalyzer):
    """Test suite for YankPhaseAnalyzer class."""

    # ------------------------------------
    # VARIABLES TO SET FOR EACH TEST CLASS
    # ------------------------------------

    N_SAMPLERS = 5
    N_STATES = 5
    SAMPLER = ReplicaExchangeSampler


class TestMultiPhaseAnalyzerReverse(TestMultiPhaseAnalyzer):
    """Test suite for YankPhaseAnalyzer class."""

    # ------------------------------------
    # VARIABLES TO SET FOR EACH TEST CLASS
    # ------------------------------------

    N_SAMPLERS = 5
    N_STATES = 3
    SAMPLER = MultiStateSampler


class TestSAMSAnalyzerSingle(TestMultiPhaseAnalyzer):
    """Test suite for YankPhaseAnalyzer class."""

    # ------------------------------------
    # VARIABLES TO SET FOR EACH TEST CLASS
    # ------------------------------------

    N_SAMPLERS = 1
    N_STATES = 5
    SAMPLER = SAMSSampler


class TestSAMSAnalyzerMulti(TestSAMSAnalyzerSingle):
    """Test suite for YankPhaseAnalyzer class."""

    # ------------------------------------
    # VARIABLES TO SET FOR EACH TEST CLASS
    # ------------------------------------

    N_SAMPLERS = 3<|MERGE_RESOLUTION|>--- conflicted
+++ resolved
@@ -47,31 +47,16 @@
     def analyze_phase(self, *args, **kwargs):
         pass
 
-<<<<<<< HEAD
-    def get_states_energies(self):
+    def get_effective_energy_timeseries(self):
         pass
 
-    def get_timeseries(self, passed_timeseries, replica_state_indices):
-        pass
-
-    def get_timeseries_weights(self, *args):
+    def _prepare_mbar_input_data(self):
         pass
 
     @classmethod
     def _get_cache_dependency_graph(cls):
         return {'reporter': []}
 
-=======
-    def _create_mbar_from_scratch(self):
-        pass
-
-    def get_effective_energy_timeseries(self):
-        pass
-
-    def _prepare_mbar_input_data(self):
-        pass
-
->>>>>>> 35bd7188
 
 class FreeEnergyPhase(BlankPhase):
     """
