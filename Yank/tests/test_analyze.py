--- conflicted
+++ resolved
@@ -271,13 +271,8 @@
         assert fe.shape == (self.n_states + 2, self.n_states + 2)
         stored_fe_dict = phase._computed_observables['free_energy']
         stored_fe, stored_dfe = stored_fe_dict['value'], stored_fe_dict['error']
-<<<<<<< HEAD
-        assert np.all(stored_fe == fe), '{}, {}'.format(stored_fe, fe)
-        assert np.all(stored_dfe == dfe), '{}, {}'.format(stored_dfe, dfe)
-=======
         assert np.all(stored_fe == fe), "stored_fe = {}, fe = {}".format(stored_fe, fe)
         assert np.all(stored_dfe == dfe), "stored_dfe = {}, dfe = {}".format(stored_dfe, dfe)
->>>>>>> beedbe73
         # Test reference states and full work up creation
         iinit, jinit = phase.reference_states
         output = phase.analyze_phase()
