name: CI

on:
  pull_request:
    branches:
      - "master"
  schedule:
    # nightly tests
    - cron: "0 0 * * *"
  push:
    branches:
      - master

jobs:
  test:
    name: Test on ${{ matrix.cfg.os }}, Python ${{ matrix.cfg.python-version }}, OpenMM ${{ matrix.cfg.openmm }}
    runs-on: ${{ matrix.cfg.os }}
    strategy:
      fail-fast: false
      matrix:
        cfg:
          - { os: ubuntu-latest, python-version: 3.8, docs: true,  openmm: latest }
          - { os: macos-latest,  python-version: 3.8, docs: true,  openmm: latest }
          - { os: ubuntu-latest, python-version: 3.9, docs: false, openmm: latest }
          - { os: ubuntu-latest, python-version: 3.8, docs: false, openmm: nightly }
          - { os: ubuntu-latest, python-version: 3.9, docs: false, openmm: nightly }
          - { os: ubuntu-latest, python-version: 3.8, docs: false, openmm: conda-forge }
          - { os: ubuntu-latest, python-version: 3.9, docs: false, openmm: conda-forge }

    env:
      OPENMM: ${{ matrix.cfg.openmm }}
      OE_LICENSE: ${{ github.workspace }}/oe_license.txt
      PACKAGENAME: yank

    steps:
      - uses: actions/checkout@v3

      - name: Additional info about the build
        shell: bash
        run: |
          uname -a
          df -h
          ulimit -a

      - name: Set up conda environment
        uses: mamba-org/provision-with-micromamba@main
        with:
          environment-file: devtools/conda-envs/test_env.yaml
<<<<<<< HEAD
          extra-specs: |
            python=${{ matrix.cfg.python-version }}
=======
          activate-environment: test
          auto-update-conda: true
          auto-activate-base: false
          show-channel-urls: true
          mamba-version: "*"
>>>>>>> ef642b50

      - name: Refine test environment
        shell: bash -l {0}
        run: |
          case ${{ matrix.cfg.openmm }} in
            latest)
              echo "Using latest release OpenMM."
              micromamba install --quiet -c omnia openmm;;
            rc)
              echo "Using OpenMM rc"
              micromamba install --quiet -c omnia/label/rc openmm;;
            beta)
              echo "Using OpenMM beta"
              micromamba install --quiet -c omnia/label/beta openmm;;
            nightly)
              echo "Using OpenMM nightly dev build."
              micromamba install --quiet -c omnia-dev openmm;;
            conda-forge)
              echo "Using OpenMM conda-forge testing build."
              micromamba install --quiet -c conda-forge/label/test openmm;;
          esac

      - name: Install package
        shell: bash -l {0}
        run: |
          python -m pip install --no-deps -v .

      - name: Environment Information
        shell: bash -l {0}
        run: |
          conda info -a
          conda list

      - name: Decrypt licenses
        # TODO: MODELLER
        shell: bash -l {0}
        env:
          OE_LICENSE_TEXT: ${{ secrets.OE_LICENSE }}
        run: |
          echo "${OE_LICENSE_TEXT}" > ${OE_LICENSE}
          python -c "import openeye; assert openeye.oechem.OEChemIsLicensed(), 'OpenEye license checks failed!'"

      - name: Test the package
        shell: bash -l {0}
        run: |
          export OE_LICENSE="$HOME/oe_license.txt"
          export TRAVIS=true
          pushd .
          nosetests ${PACKAGENAME} --nocapture --with-coverage --verbosity=3 --with-timer -a '!slow' --cover-xml --cover-xml-file=./coverage.xml
          popd

      - name: Codecov
        uses: codecov/codecov-action@v1
        with:
          file: ./coverage.xml
          fail_ci_if_error: false

      - name: Build docs
        shell: bash -l {0}
        if: matrix.cfg.docs
        run: |
          cd docs && make html; cd ..
          # Move the docs into a versioned subdirectory
          python devtools/travis-ci/set_doc_version.py
          # Prepare versions.json
          python devtools/travis-ci/update_versions_json.py<|MERGE_RESOLUTION|>--- conflicted
+++ resolved
@@ -19,13 +19,14 @@
       fail-fast: false
       matrix:
         cfg:
-          - { os: ubuntu-latest, python-version: 3.8, docs: true,  openmm: latest }
-          - { os: macos-latest,  python-version: 3.8, docs: true,  openmm: latest }
-          - { os: ubuntu-latest, python-version: 3.9, docs: false, openmm: latest }
-          - { os: ubuntu-latest, python-version: 3.8, docs: false, openmm: nightly }
-          - { os: ubuntu-latest, python-version: 3.9, docs: false, openmm: nightly }
-          - { os: ubuntu-latest, python-version: 3.8, docs: false, openmm: conda-forge }
-          - { os: ubuntu-latest, python-version: 3.9, docs: false, openmm: conda-forge }
+          - { os: ubuntu-latest, python-version: "3.8", docs: true,  openmm: latest }
+          - { os: macos-latest,  python-version: "3.8", docs: true,  openmm: latest }
+          - { os: ubuntu-latest, python-version: "3.9", docs: false, openmm: latest }
+          - { os: ubuntu-latest, python-version: "3.8", docs: false, openmm: nightly }
+          - { os: ubuntu-latest, python-version: "3.9", docs: false, openmm: nightly }
+          - { os: ubuntu-latest, python-version: "3.8", docs: false, openmm: conda-forge }
+          - { os: ubuntu-latest, python-version: "3.9", docs: false, openmm: conda-forge }
+          - { os: ubuntu-latest, python-version: "3.10", docs: false, openmm: conda-forge }
 
     env:
       OPENMM: ${{ matrix.cfg.openmm }}
@@ -46,16 +47,8 @@
         uses: mamba-org/provision-with-micromamba@main
         with:
           environment-file: devtools/conda-envs/test_env.yaml
-<<<<<<< HEAD
           extra-specs: |
             python=${{ matrix.cfg.python-version }}
-=======
-          activate-environment: test
-          auto-update-conda: true
-          auto-activate-base: false
-          show-channel-urls: true
-          mamba-version: "*"
->>>>>>> ef642b50
 
       - name: Refine test environment
         shell: bash -l {0}
